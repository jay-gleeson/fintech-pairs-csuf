--- conflicted
+++ resolved
@@ -1,8 +1,4 @@
-<<<<<<< HEAD
-# Pairs-Trading-CSUF-Summer-2025 💳
-=======
 # Card Network Pairs Trading Project 💳
->>>>>>> 20ff5ae9
 This project was performed with the help of the [CIC | PCUBED](https://www.fullerton.edu/ecs/cicpcubed/) organization at Cal State Fullerton. Included, portions of the project take inspiration from various examples provided by Dr. Bein for the Pairs Trading project. For more information, please see the link provided.
 
 ## Instructions 📝
@@ -11,15 +7,6 @@
    ```bash 
       git clone https://github.com/jay-gleeson/fintech-pairs-csuf.git
       cd fintech-pairs-csuf
-<<<<<<< HEAD
-   ```
-   2. Setup virtual environment.
-   ```
-      python -m venv venv
-      venv\Scripts\activate
-      pip install -r requirements.txt
-=======
->>>>>>> 20ff5ae9
    ```
    2. Setup virtual environment.
    ```
