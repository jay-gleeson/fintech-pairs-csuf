--- conflicted
+++ resolved
@@ -4,11 +4,13 @@
 import seaborn as sb
 import matplotlib.pyplot as plt
 import os
-import warnings
-warnings.simplefilter(action='ignore', category=FutureWarning)
+
+
 # Create pandas DataFrame with various financial institutions using yfinance.
+#  
 # Downloading data for American Express, Bank of America, Citibank, Capital One, Goldman Sachs, 
 # Chase, Mastercard, US Bank, Visa, and Wells Fargo from June 1, 2024 to June 1, 2025.
+# 
 # Note: Only the daily adjusted close price column per each stock will be considered.
 stocks = ['AXP','BAC','C','COF','GS','JPM','MA','USB','V','WFC']
 df = yf.download(stocks, start='2024-06-01', end='2025-06-01', auto_adjust=False, progress=False)['Adj Close']
@@ -407,11 +409,6 @@
     plt.title(f'Residuals of {namea} and {nameb}')
     plt.xlabel('Date')
     plt.ylabel('Residuals')
-<<<<<<< HEAD
-    
-    plt.legend()
-=======
->>>>>>> e2dae216
     plt.grid(True, which='both', linestyle='--', linewidth=0.5, alpha=0.7)
 
     try:
@@ -430,34 +427,7 @@
 plot_residuals(residuals, pair, df)
 
 # Test residuals for stationarity.
-# creating a data frame with the residual values
-df1 = pd.DataFrame({
-    'residual': residuals,
-    'residual_lag': residuals_lag,
-    'residual_diff': residuals_diff
-})
-df_clean = df1.dropna().reset_index(drop=True)
-df_clean['intercept'] = 1
-df1 = df_clean["intercept"]
-df_clean.to_csv("Residual_Values.csv")
-#Conducting the dickey fuller test in order to test for stationarity
-#
-print(df_clean) # These will be a major factor when conducting these tests.
-x_lagged = df_clean['residual_lag']
-y_difference = df_clean["residual_diff"]
-# Some matrix multiplication are then conducted 
-XtX_matrix = x_lagged.T * x_lagged
-XtY_matrix = x_lagged.T * y_difference
-lagged_matrix = XtX_matrix.to_numpy()
-diff_matrix = XtY_matrix.to_numpy()
-gamma_hat = (lagged_matrix ** -1) * diff_matrix # here gamma hat is the estimated slope of the residual.
-
-print(gamma_hat)
-
-# TODO: find out how to apply matricies and how to multiply
-
-#In order to test if the data set has stationarity we will use the dickey fuller test
-#def dickey_fuller(residual, max_lag=1):
+
 
 # Utilize pairs trading methods to find optimal pairs trading strategy.  *** TO BE COMPLETED
 #
